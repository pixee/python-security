--- conflicted
+++ resolved
@@ -6,11 +6,7 @@
 from os.path import expanduser, expandvars
 from shutil import which
 from subprocess import CompletedProcess
-<<<<<<< HEAD
-from typing import Union, Optional, List, Tuple, Set, FrozenSet, Sequence, Callable, Iterator
-=======
 from typing import Union, Optional, List, FrozenSet, Sequence, Callable, Iterator
->>>>>>> 21b9dede
 from security.exceptions import SecurityException
 
 ValidRestrictions = Optional[Union[FrozenSet[str], Sequence[str]]]
@@ -41,31 +37,19 @@
     ("nc", "netcat", "ncat", "curl", "wget", "dpkg", "rpm"))
 BANNED_PATHTYPES = frozenset(
     ("mount", "symlink", "block_device", "char_device", "fifo", "socket"))
-<<<<<<< HEAD
-BANNED_OWNERS = frozenset(("root", "admin", "wheel", "sudo"))
-BANNED_GROUPS = frozenset(("root", "admin", "wheel", "sudo"))
-=======
 BANNED_OWNERS = frozenset(("root", "admin", "wheel", "sudo", "Administrator", "SYSTEM"))
 BANNED_GROUPS = frozenset(("root", "admin", "wheel", "sudo", "Administrators", "SYSTEM"))
->>>>>>> 21b9dede
 BANNED_COMMAND_CHAINING_SEPARATORS = frozenset(("&", ";", "|", "\n"))
 BANNED_COMMAND_AND_PROCESS_SUBSTITUTION_OPERATORS = frozenset(
     ("$(", "`", "<(", ">("))
 BANNED_COMMAND_CHAINING_EXECUTABLES = frozenset((
-<<<<<<< HEAD
-    "eval", "exec", "-exec", "env", "source", "sudo", "su", "gosu", "sudoedit",
-=======
     "eval", "exec", "env", "source", "sudo", "su", "gosu", "sudoedit",
->>>>>>> 21b9dede
     "xargs", "awk", "perl", "python", "ruby", "php", "lua", "sqlplus",
     "expect", "screen", "tmux", "byobu", "byobu-ugraph", "time",
     "nohup", "at", "batch", "anacron", "cron", "crontab", "systemctl", "service", "init", "telinit",
     "systemd", "systemd-run"
 ))
-<<<<<<< HEAD
-=======
 BANNED_COMMAND_CHAINING_ARGUMENTS = frozenset(("-exec", "-execdir", "-ok", "-okdir", "system("))
->>>>>>> 21b9dede
 COMMON_SHELLS = frozenset(("sh", "bash", "zsh", "csh", "rsh", "tcsh", "tclsh", "ksh", "dash", "ash",
                           "jsh", "jcsh", "mksh", "wsh", "fish", "busybox", "powershell", "pwsh", "pwsh-preview", "pwsh-lts"))
 
@@ -74,11 +58,6 @@
     ("!", "*", "@", "#", "%", "/", "^", ","))
 
 
-<<<<<<< HEAD
-def run(original_func: Callable, command: ValidCommand, *args, restrictions: ValidRestrictions = DEFAULT_CHECKS, **kwargs) -> Union[CompletedProcess, None]:
-    # If there is a command and it passes the checks pass it the original function call
-    check(command, restrictions, **kwargs)
-=======
 def run(original_func: Callable, 
         command: ValidCommand, 
         *args, 
@@ -88,7 +67,6 @@
         **kwargs) -> Union[CompletedProcess, None]:
     # If there is a command and it passes the checks pass it the original function call
     check(command, restrictions, max_resolved_paths, rglob_dirs, **kwargs)
->>>>>>> 21b9dede
     return _call_original(original_func, command, *args, **kwargs)
 
 
@@ -106,7 +84,6 @@
     then check for a value with os.getenv then with os.path.expandvars.
     Returns an empty string if the variable is not set.
     """
-<<<<<<< HEAD
 
     # Use the venv if it is provided and the variable is set, even when it is an empty string
     if venv and (value := venv.get(var)) is not None:
@@ -461,564 +438,6 @@
             yield from _recursive_shlex_split(cmd_part)
 
 
-def _parse_command(command: ValidCommand, venv: Optional[dict] = None, shell: Optional[bool] = True) -> Tuple[str, List[str]]:
-    """
-    Expands the shell exspansions in the command then parses the expanded command into a list of command parts.
-    """
-    if isinstance(command, str):
-        command_str = command
-    elif isinstance(command, list):
-        command_str = " ".join(command)
-    else:
-        raise TypeError("Command must be a str or a list")
-
-    if not command_str:
-        # No need to expand or parse an empty command
-        return ("", [])
-
-    spaced_command = _space_redirection_operators(command_str)
-    expanded_command = _shell_expand(
-        spaced_command, venv) if shell else spaced_command
-    parsed_command = list(_recursive_shlex_split(expanded_command))
-    return expanded_command, parsed_command
-
-
-def _path_is_executable(path: Path) -> bool:
-    return access(path, X_OK)
-
-
-def _resolve_executable_path(executable: Optional[str], venv: Optional[dict] = None) -> Optional[Path]:
-    """
-    Try to resolve the path of the executable using the which command and the system PATH.
-    """
-    if not executable:
-        return None  # Return None if the executable is not set so does not resolve to /usr/local/bin
-
-    if executable_path := which(executable, path=venv.get("PATH") if venv is not None else None):
-        return Path(executable_path).resolve()
-
-    # Explicitly check if the executable is in the system PATH or absolute when which fails
-    for path in [""] + get_exec_path(env=venv if venv is not None else None):
-        if (executable_path := Path(path) / executable).exists() and _path_is_executable(executable_path):
-            return executable_path.resolve()
-
-    return None
-
-
-def _resolve_paths_in_parsed_command(parsed_command: List[str], venv: Optional[dict] = None) -> Tuple[Set[Path], Set[str]]:
-    """
-    Create Path objects from the parsed commands and resolve symlinks then add to sets of unique Paths 
-    and absolute path strings for comparison with the sensitive files, common exploit executables and group/owner checks.
-    """
-
-    abs_paths, abs_path_strings = set(), set()
-
-    for cmd_part in parsed_command:
-
-        if "~" in cmd_part:
-            # Expand ~ and ~user constructions in the cmd_part
-            cmd_part = expanduser(cmd_part)
-
-        # Check if the cmd_part is an executable and resolve the path
-        if executable_path := _resolve_executable_path(cmd_part, venv):
-            abs_paths.add(executable_path)
-            abs_path_strings.add(str(executable_path))
-
-        # Handle any globbing characters and repeating slashes from the command and resolve symlinks to get absolute path
-        for path in iglob(cmd_part, recursive=True):
-            path = Path(path)
-
-            # When its a symlink both the absolute path of the symlink
-            # and the resolved path of its target are added to the sets
-            if path.is_symlink():
-                path = path.absolute()
-                abs_paths.add(path)
-                abs_path_strings.add(str(path))
-
-            abs_path = Path(path).resolve()
-            abs_paths.add(abs_path)
-            abs_path_strings.add(str(abs_path))
-
-            # Check if globbing and/or resolving symlinks returned an executable and add to the sets
-            if executable_path := _resolve_executable_path(str(path), venv):
-                abs_paths.add(executable_path)
-                abs_path_strings.add(str(executable_path))
-
-            # Check if globbing and/or resolving symlinks returned a directory and add all files in the directory to the sets
-            if abs_path.is_dir():
-                for file in abs_path.rglob("*"):
-                    file = file.resolve()
-                    abs_paths.add(file)
-                    abs_path_strings.add(str(file))
-
-    return abs_paths, abs_path_strings
-
-
-def check(command: ValidCommand, restrictions: ValidRestrictions, **kwargs) -> None:
-    if not restrictions:
-        # No restrictions no checks
-        return None
-
-    # venv is a copy to avoid modifying the original Popen kwargs or None to default to using os.environ when env is not set
-    venv = dict(**Popen_env) if (Popen_env := kwargs.get("env")) is not None else None
-
-    # Check if the executable is set by the Popen kwargs (either executable or shell)
-    # Executable takes precedence over shell. see subprocess.py line 1593
-    executable_path = _resolve_executable_path(kwargs.get("executable"), venv)
-    shell = executable_path.name in COMMON_SHELLS if executable_path else kwargs.get("shell")
-
-    expanded_command, parsed_command = _parse_command(command, venv, shell)
-    if not parsed_command:
-        # Empty commands are safe
-        return None
-
-    # If the executable is not set by the Popen kwargs it is the first command part (args). see subprocess.py line 1596
-    if not executable_path:
-        executable_path = _resolve_executable_path(parsed_command[0], venv)
-
-    abs_paths, abs_path_strings = _resolve_paths_in_parsed_command(
-        parsed_command, venv)
-
-    if "PREVENT_COMMAND_CHAINING" in restrictions:
-        check_multiple_commands(expanded_command, parsed_command)
-
-    if "PREVENT_ARGUMENTS_TARGETING_SENSITIVE_FILES" in restrictions:
-        check_sensitive_files(expanded_command, abs_path_strings)
-
-    if "PREVENT_COMMON_EXPLOIT_EXECUTABLES" in restrictions:
-        check_banned_executable(expanded_command, abs_path_strings)
-
-    prevent_uncommon_path_types = "PREVENT_UNCOMMON_PATH_TYPES" in restrictions
-    prevent_admin_owned_files = "PREVENT_ADMIN_OWNED_FILES" in restrictions
-
-    for path in abs_paths:
-        # to avoid blocking the executable itself since most are symlinks to the actual executable
-        # and owned by root with group wheel or sudo
-        if path == executable_path:
-            continue
-
-        if prevent_uncommon_path_types:
-            check_path_type(path)
-
-        if prevent_admin_owned_files:
-            check_file_owner(path)
-            check_file_group(path)
-
-
-def check_multiple_commands(expanded_command: str, parsed_command: List[str]) -> None:
-    # Since shlex.split removes newlines from the command, it would not be present in the parsed_command and
-    # must be checked for in the expanded command string
-    if '\n' in expanded_command:
-        raise SecurityException(
-            "Multiple commands not allowed. Newline found.")
-
-    for cmd_part in parsed_command:
-        if any(seperator in cmd_part for seperator in BANNED_COMMAND_CHAINING_SEPARATORS):
-            raise SecurityException(
-                f"Multiple commands not allowed. Separators found.")
-
-        if any(substitution_op in cmd_part for substitution_op in BANNED_COMMAND_AND_PROCESS_SUBSTITUTION_OPERATORS):
-            raise SecurityException(
-                f"Multiple commands not allowed. Process substitution operators found.")
-
-        if cmd_part.strip() in BANNED_COMMAND_CHAINING_EXECUTABLES | COMMON_SHELLS:
-            raise SecurityException(
-                f"Multiple commands not allowed. Executable {cmd_part} allows command chaining.")
-
-
-def check_sensitive_files(expanded_command: str, abs_path_strings: Set[str]) -> None:
-    for sensitive_path in SENSITIVE_FILE_PATHS:
-        # First check the absolute path strings for the sensitive files
-        # Then handle edge cases when a sensitive file is part of a command but the path could not be resolved
-        if (
-            any(abs_path_string.endswith(sensitive_path)
-                for abs_path_string in abs_path_strings)
-            or sensitive_path in expanded_command
-        ):
-            raise SecurityException(
-                f"Disallowed access to sensitive file: {sensitive_path}")
-
-
-def check_banned_executable(expanded_command: str, abs_path_strings: Set[str]) -> None:
-    for banned_executable in BANNED_EXECUTABLES:
-        # First check the absolute path strings for the banned executables
-        # Then handle edge cases when a banned executable is part of a command but the path could not be resolved
-        if (
-            any((abs_path_string.endswith(
-                f"/{banned_executable}") for abs_path_string in abs_path_strings))
-            or expanded_command.startswith(f"{banned_executable} ")
-            or f"bin/{banned_executable}" in expanded_command
-            or f" {banned_executable} " in expanded_command
-        ):
-            raise SecurityException(
-                f"Disallowed command: {banned_executable}")
-
-
-def check_path_type(path: Path) -> None:
-    for pathtype in BANNED_PATHTYPES:
-        if getattr(path, f"is_{pathtype}")():
-            raise SecurityException(
-                f"Disallowed access to path type {pathtype}: {path}")
-
-
-def check_file_owner(path: Path) -> None:
-    owner = path.owner()
-    if owner in BANNED_OWNERS:
-=======
-
-    # Use the venv if it is provided and the variable is set, even when it is an empty string
-    if venv and (value := venv.get(var)) is not None:
-        return value
-
-    # Try os.getenv first
-    if (value := getenv(var)):
-        return value
-
-    if not var.startswith("$"):
-        var = f"${var}"  # expandvars takes a var in form $var or ${var}
-    # Try os.path.expandvars
-    if (value := expandvars(var)) != var:
-        return value
-    else:
-        return default or ""
-
-
-def _strip_quotes(string: str) -> str:
-    """
-    Strips either type of quotes but not both
-    """
-    if string.startswith("'") and string.endswith("'"):
-        return string.strip("'")
-    elif string.startswith('"') and string.endswith('"'):
-        return string.strip('"')
-    else:
-        return string
-
-
-def _replace_all(string: str, replacements: dict, reverse=False) -> str:
-    for old, new in replacements.items():
-        if reverse:
-            string = string.replace(new, old)
-        else:
-            string = string.replace(old, new)
-    return string
-
-
-def _simple_shell_math(expression: Union[str, Iterator[str]], venv: dict, operator: str = '+') -> int:
-    """
-    Handles arithmetic expansion of bracket paramters like ${HOME:1+1:5-2} == ${HOME:2:3}
-    Only supports + - for now since * / % are banned shell expansion operators
-    venv is used since env vars can be set or modified while evaluating the arithmetic expansion
-
-    Implementation is based on Bash shell arithmetic rules:
-    https://www.gnu.org/software/bash/manual/html_node/Shell-Arithmetic.html
-    """
-
-    ALLOWED_OPERATORS = "+-"
-
-    def is_valid_shell_number(string: str) -> bool:
-        return string.lstrip('+-').replace(".", "", 1).isnumeric()
-
-    def is_operator(char: str) -> bool:
-        return char in ALLOWED_OPERATORS
-
-    def is_assignment_operator(char: str) -> bool:
-        return char == "="
-
-    def evaluate_stack(stack: list, venv: dict) -> float:
-        if not stack:
-            return 0
-
-        # Join items in the stack to form a string for evaluation
-        stack_str = ''.join(stack)
-
-        # If the stack is a number return it
-        if is_valid_shell_number(stack_str):
-            return float(stack_str)
-
-        # If its not a number it is handled as a shell var
-        var = stack_str
-        if var.startswith("$"):
-            var = var[1:]
-            if var.startswith("{") and var.endswith("}"):
-                var = var[1:-1]
-
-        # Unset vars and vars set to empty strings are treated as 0
-        value = _get_env_var_value(var, venv, default="0")
-        if is_valid_shell_number(value):
-            return float(value)
-        else:
-            raise ValueError("Invalid arithmetic expansion")
-
-    # Main function body
-    value = 0
-    stack = []
-    char = ""
-
-    if isinstance(expression, str):
-        # Whitespace is ignored when evaluating the expression
-        expression = expression.replace(' ', "").replace(
-            "\t", "").replace("\n", "")
-
-        # Raise an error if the last char in the expression is an operator
-        last_char = expression[-1] if expression else ""
-        if last_char and (is_operator(last_char) or is_assignment_operator(last_char)):
-            raise ValueError(
-                f"Invalid arithmetic expansion. operand expected (error token is '{last_char}')")
-
-        if expression.startswith("-"):
-            operator = "-"
-            # More than one leading - is allowed by shell but has no effect different from one -
-            expression = expression.lstrip("-")
-        else:
-            # leading +(s) are allowed by shell but have no effect
-            expression = expression.lstrip("+")
-
-        # Create an iterator of all non-whitespace chars in the expression
-        expr_iter = iter(expression)
-    else:
-        # If the expression is already an iterator (when called recursively) use it as is
-        expr_iter = expression
-
-    # Recursively evaluate the expression until the iterator is exhausted
-    while (char := next(expr_iter, "")):
-        did_lookahead = False
-
-        if is_operator(char):
-            # Check if the operator is followed by an equals sign "=" (+= or -=)
-            next_char = next(expr_iter, "")
-            did_lookahead = True
-
-            # Evaluate the stack and update the value whenever a + or - is encountered,
-            stack_value = evaluate_stack(stack, venv)
-            if operator == "-":
-                stack_value = -stack_value
-            value += stack_value
-
-            # Reset the stack to only next_char if the operator is not followed by an equals sign "="
-            if not is_assignment_operator(next_char):
-                stack = [next_char]
-
-            # So assignment is handled correctly by the next if block
-            operator = char
-            char = next_char
-
-        if is_assignment_operator(char):
-            var = ''.join(stack)
-            if not var:
-                raise ValueError(
-                    "Invalid arithmetic expansion. variable expected")
-
-            # Recursively evaluate the expression after the assignment operator
-            assignment_value = _simple_shell_math(expr_iter, venv, operator)
-            if operator == "-":
-                assignment_value = -assignment_value
-            value += assignment_value
-
-            # Set the variable to the evaluated value depending on whether it was an assignment or an increment
-            if did_lookahead:
-                # Increment the variable by the assignment value
-                venv[var] = str(
-                    int(float(venv.get(var, 0)) + assignment_value))
-            else:
-                # Set the variable to the assignment value
-                venv[var] = str(assignment_value)
-
-            # Clear the stack and continue to the next char
-            stack.clear()
-
-        elif not did_lookahead:
-            # Add the char to the stack if not added during the lookahead
-            stack.append(char)
-
-    # Evaluate what is left in the stack after the iterator is exhausted
-    stack_value = evaluate_stack(stack, venv)
-    if operator == "-":
-        stack_value = -stack_value
-    value += stack_value
-
-    # Floats can be used in shells but the value is truncated to an int
-    return int(value)
-
-
-def _shell_expand(command: str, venv: Optional[dict] = None) -> str:
-    """
-    Expand shell variables and shell expansions in the command string.
-    Implementation is based on Bash expansion rules: 
-    https://www.gnu.org/software/bash/manual/html_node/Shell-Expansions.html
-    """
-
-    PARAM_EXPANSION_REGEX = re_compile(
-        r'(?P<fullexp>\$(?P<content>[a-zA-Z_][a-zA-Z0-9_]*|\{[^{}\$]+?\}))')
-    BRACE_EXPANSION_REGEX = re_compile(
-        r'(?P<fullexp>\S*(?P<content>\{[^{}\$]+?\})\S*)')
-
-    # To store {placeholder : invalid_match} pairs to reinsert after the loop
-    invalid_matches = {}
-    venv = venv or {}  # To store env vars set during expansion
-    if "IFS" not in venv:
-        # Set the default IFS to space if it is not set explicitly in the environment
-        # since it is not always returned correctly by os.getenv or os.path.expandvars on all systems
-        venv["IFS"] = _get_env_var_value("IFS", venv, default=" ")
-
-    while (match := (PARAM_EXPANSION_REGEX.search(command) or BRACE_EXPANSION_REGEX.search(command))):
-        full_expansion, content = match.groups()
-        inside_braces = content[1:-1] if content.startswith(
-            "{") and content.endswith("}") else content
-
-        if match.re is PARAM_EXPANSION_REGEX:
-            # Handles Parameter expansion ${var:1:2}, ${var:1}, ${var:1:}, ${var:1:2:3}
-            # and ${var:-defaultval}, ${var:=defaultval}, ${var:+defaultval}, ${var:?defaultval}
-            # https://www.gnu.org/software/bash/manual/html_node/Shell-Parameter-Expansion.html
-
-            # Blocks ${!prefix*} ${!prefix@} ${!name[@]} ${!name[*]} ${#parameter} ${parameter#word} ${parameter##word}
-            # ${parameter/pattern/string} ${parameter%word} ${parameter%%word} ${parameter@operator}
-            for banned_expansion_operator in BANNED_SHELL_EXPANSION_OPERATORS:
-                if banned_expansion_operator in inside_braces:
-                    raise SecurityException(
-                        f"Disallowed shell expansion operator: {banned_expansion_operator}")
-
-            var, *expansion_params = inside_braces.split(":")
-
-            value, operator, default = "", "", ""
-            start_slice, end_slice = None, None
-            if expansion_params:
-                expansion_param_1 = expansion_params[0]
-
-                # If the first char is empty or a digit or a space then it is a slice expansion
-                # like ${var:1:2}, ${var:1}, ${var:1:}, ${var:1:2:3} ${var: -1} ${var:1+1:5-2} ${var::}
-                if not expansion_param_1 or expansion_param_1[0].isalnum() or expansion_param_1[0] == " ":
-                    try:
-                        start_slice = _simple_shell_math(
-                            expansion_param_1, venv)
-                        if len(expansion_params) > 1:
-                            expansion_param_2 = expansion_params[1]
-                            end_slice = _simple_shell_math(
-                                expansion_param_2, venv)
-                    except ValueError as e:
-                        raise SecurityException(
-                            f"Invalid arithmetic in shell expansion: {e}")
-
-                elif (operator := expansion_param_1[0]) in ALLOWED_SHELL_EXPANSION_OPERATORS:
-                    # If the first char is a shell expansion operator then it is a default value expansion
-                    # like ${var:-defaultval}, ${var:=defaultval}, ${var:+defaultval}, ${var:?defaultval}
-                    default = ':'.join(expansion_params)[1:]
-
-            value = _get_env_var_value(var, venv, default="")
-            if start_slice is not None:
-                value = value[start_slice:end_slice]
-            elif not operator or operator == "?":
-                value = value
-            elif operator in "-=":
-                value = value or default
-                if operator == "=":
-                    # Store the value in the venv if the operator is =
-                    venv[var] = value
-            elif operator == "+":
-                value = default if value else ""
-
-            command = command.replace(full_expansion, value, 1)
-
-        elif match.re is BRACE_EXPANSION_REGEX:
-            # Handles Brace and sequence expansion like {1..10..2}, {a,b,c}, {1..10}, {1..-1}
-            # https://www.gnu.org/software/bash/manual/html_node/Brace-Expansion.html
-            values = []
-            escape_placeholders = {
-                f"{hash(full_expansion)}comma": "\\,",
-                f"{hash(full_expansion)}lbrace": "\\{",
-                f"{hash(full_expansion)}rbrace": "\\}",
-            }
-            # Docs state: "A { or ‘,’ may be quoted with a backslash to prevent its being considered part of a brace expression."
-            inside_braces_no_escapes = _replace_all(
-                inside_braces, escape_placeholders, reverse=True)
-
-            if ',' in inside_braces_no_escapes and inside_braces_no_escapes.count("{") == inside_braces_no_escapes.count("}"):
-                # Brace expansion
-                for var in inside_braces_no_escapes.split(','):
-                    var = _replace_all(var, escape_placeholders)
-                    item = full_expansion.replace(
-                        content, _strip_quotes(var), 1)
-                    values.append(item)
-
-            elif len(seq_params := inside_braces.split('..')) in (2, 3):
-                # Sequence expansion
-                start, end = seq_params[:2]
-
-                if start.replace("-", "", 1).isdigit() and end.replace("-", "", 1).isdigit():
-                    # Numeric sequences
-                    start, end = int(start), int(end)
-                    step = int(seq_params[2]) if len(seq_params) == 3 else 1
-                    format_fn = str
-                    valid_sequence = True
-                elif start.isalnum() and end.isalnum() and len(start) == len(end) == 1:
-                    # Alphanumeric sequences
-                    start, end = ord(start), ord(end)
-                    step = 1
-                    format_fn = chr
-                    # Step is not allowed for character sequences
-                    valid_sequence = (len(seq_params) == 2)
-                else:
-                    # Invalid sequences
-                    start, end, step = 0, 0, 0
-                    valid_sequence = False
-
-                if valid_sequence:
-                    if start <= end and step > 0:
-                        sequence = range(start, end+1, step)
-                    elif start <= end and step < 0:
-                        sequence = range(end-1, start-1, step)
-                    elif start > end and step > 0:
-                        sequence = range(start, end-1, -step)
-                    elif start > end and step < 0:
-                        sequence = reversed(range(start, end-1, step))
-                    else:
-                        # When syntax is valid but step is 0 the sequence is just the value inside the braces so the expansion is replaced with the value
-                        sequence = [inside_braces]
-
-                    # Apply the format function (str or chr) to each int in the sequence
-                    values.extend(full_expansion.replace(
-                        content, format_fn(i), 1) for i in sequence)
-
-                else:
-                    # Replace invalid expansion to prevent infinite loop (from matching again) and store the content to reinsert after the loop
-                    placeholder = str(hash(content))
-                    invalid_matches[placeholder] = content
-                    values.append(full_expansion.replace(content, placeholder))
-
-            # Replace the full expansion with the expanded values
-            value = ' '.join(values)
-            command = command.replace(full_expansion, value, 1)
-
-    # Reinsert invalid matches after the loop exits
-    command = _replace_all(command, invalid_matches)
-    return command
-
-
-def _space_redirection_operators(command: str) -> str:
-    """
-    Space out redirection operators to avoid them being combined with the next or previous command part when splitting.
-    Implementation is based on Bash redirection rules:
-    https://www.gnu.org/software/bash/manual/html_node/Redirections.html
-    """
-    REDIRECTION_OPERATORS_REGEX = re_compile(
-        r'(?![<>]+\()(<<?<?[-&]?[-&p]?|(?:\d+|&)?>>?&?-?(?:\d+|\|)?|<>)')
-    return REDIRECTION_OPERATORS_REGEX.sub(r' \1 ', command)
-
-
-def _recursive_shlex_split(command: str) -> Iterator[str]:
-    """
-    Recursively split the command string using shlex.split to handle nested/quoted shell syntax.
-    """
-    for cmd_part in shlex.split(command, comments=True):
-        yield cmd_part
-
-        # Strip either type of quotes but not both
-        cmd_part = _strip_quotes(cmd_part)
-
-        if '"' in cmd_part or "'" in cmd_part or " " in cmd_part:
-            yield from _recursive_shlex_split(cmd_part)
-
-
 def _validate_and_expand_command(command: ValidCommand, venv: Optional[dict] = None, shell: Optional[bool] = True) -> str:
     if isinstance(command, str):
         command_str = command
@@ -1247,18 +666,11 @@
 
 def check_path_owner(path: Path) -> None:
     if (owner := path.owner()) in BANNED_OWNERS:
->>>>>>> 21b9dede
         raise SecurityException(
             f"Disallowed access to file owned by {owner}: {path}")
 
 
-<<<<<<< HEAD
-def check_file_group(path: Path) -> None:
-    group = path.group()
-    if group in BANNED_GROUPS:
-=======
 def check_path_group(path: Path) -> None:
     if (group := path.group()) in BANNED_GROUPS:
->>>>>>> 21b9dede
         raise SecurityException(
             f"Disallowed access to file owned by {group}: {path}")